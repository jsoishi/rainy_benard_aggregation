"""
Dedalus script for plotting spectrum of static drizzle solutions to the Rainy-Benard system of equations.

Read more about these equations in:

Vallis, Parker & Tobias, 2019, JFM,
``A simple system for moist convection: the Rainy–Bénard model''

This script solves EVPs for an existing atmospheres, solved for by scripts in the nlbvp section.

Usage:
    convective_onset.py <case> [options]

Options:
    <case>           Case (or cases) to calculate onset for

                           Properties of analytic atmosphere, if used
    --alpha=<alpha>        alpha value [default: 3]
    --beta=<beta>          beta value  [default: 1.1]
    --gamma=<gamma>        gamma value [default: 0.19]
    --q0=<q0>              basal q value [default: 0.6]

    --tau=<tau>            If set, override value of tau [default: 1e-3]
    --k=<k>                If set, override value of k [default: 1e4]

    --nondim=<n>           Non-Nondimensionalization [default: buoyancy]

    --Ra=<Ra>              Rayleigh number [default: 1e4]
    --kx=<kx>              x wavenumber [default: 0.1]
    --top-stress-free      Stress-free upper boundary
    --stress-free          Stress-free both boundaries

    --nz=<nz>              Number of coeffs to use in eigenvalue search; if not set, uses resolution of background [default: 128]
    --target=<targ>        Target value for sparse eigenvalue search [default: 0]
    --eigs=<eigs>          Target number of eigenvalues to search for [default: 20]
    --normalization=<norm>      Eigenmode plot Normalization [default: m]

    --erf                  Use an erf rather than a tanh for the phase transition
    --Legendre             Use Legendre polynomials
    --drift_threshold=<dt>        Drift threshold [default: 1e6]
    --rejection_method=<rej>      Method for rejecting modes [default: resolution]

    --dense                Solve densely for all eigenvalues (slow)
    --emode=<emode>        Index for eigenmode to visualize
    --annotate             Print mode indices on plot for identification
    --plot_type=<plot_type>   File type for plots [default: pdf]
    --use-heaviside        Use the Heaviside function
    --restart              Don't solve, use saved eigenmodes and eigenvalues
    --dynamic-gamma=<dyn_gam>       Factor to raise or lower gamma by in EVP (but not background!) [default: 1]
"""
import logging
logger = logging.getLogger(__name__)
for system in ['matplotlib', 'PIL']:
    logging.getLogger(system).setLevel(logging.WARNING)
import numpy as np
import matplotlib.pyplot as plt
plt.style.use("prl")

from rainy_evp import RainySpectrum
if __name__ == "__main__":
    from docopt import docopt
    args = docopt(__doc__)

    N_evals = int(float(args['--eigs']))
    target = float(args['--target'])
    Rayleigh = float(args['--Ra'])
    tau_in = float(args['--tau'])
    drift_threshold = float(args['--drift_threshold'])
    normalization = args['--normalization']
    if args['--stress-free']:
        bc_type = 'stress-free'
    elif args['--top-stress-free']:
        bc_type = 'top-stress-free'
    else:
        bc_type = None # default no-slip
    kx = float(args['--kx'])
    annotate = args['--annotate']
    plot_type = args['--plot_type']
    use_heaviside = args['--use-heaviside']
    restart = args['--restart']
    rejection_method= args['--rejection_method']
    dynamic_gamma = float(args['--dynamic-gamma'])
    if dynamic_gamma != 1.0:
        logger.warning(f"dynamic_gamma factor is set to {dynamic_gamma:}. This is not self-consistent!")
    Prandtlm = 1
    Prandtl = 1
    dealias = 1#2
    dense = args['--dense']

    emode = args['--emode']
    if emode:
        emode = int(emode)

    Legendre = args['--Legendre']
    erf = args['--erf']
    case = args['<case>']
    nondim = args['--nondim']
    if case == 'analytic':
        α = float(args['--alpha'])
        β = float(args['--beta'])
        γ = float(args['--gamma'])
        k = float(args['--k'])
        lower_q0 = float(args['--q0'])
        tau = float(args['--tau'])
    else:
        raise NotImplementedError
    if args['--nz']:
        nz = int(float(args['--nz']))
    else:
        nz = nz_sol

    if args['--tau']:
        tau_in = float(args['--tau'])
    # build solvers
<<<<<<< HEAD
    
    spectrum = RainySpectrum(nz, Rayleigh, tau, kx, γ, α, β, lower_q0, k, Legendre=Legendre, erf=erf, bc_type=bc_type, nondim=nondim, dealias=dealias,Lz=1, use_heaviside=use_heaviside, restart=restart, rejection_method=rejection_method, dynamic_gamma_factor = dynamic_gamma)
=======

    spectrum = RainySpectrum(nz, Rayleigh, tau, kx, γ, α, β, lower_q0, k, Legendre=Legendre, erf=erf, bc_type=bc_type, nondim=nondim, dealias=dealias,Lz=1, use_heaviside=use_heaviside, restart=restart, rejection_method=rejection_method)
>>>>>>> 57f5c07a
    spectrum.solve(dense=dense, N_evals=N_evals, target=target)

    evals_good = spectrum.evals_good
    indx = spectrum.indx
    fig = plt.figure(figsize=[6,6])
    spec_ax = fig.add_axes([0.15,0.2,0.8,0.7])
    fig_filename=f"Ra_{Rayleigh:.2e}_nz_{nz}_kx_{kx:.3f}_bc_{bc_type}_dense_{dense}_rejection_{rejection_method}_dynamic_gamma_{dynamic_gamma:}_spectrum"
    if restart:
        fig_filename += "_restart"
    logger.info(f"good modes ({{$\delta_t$}} = {drift_threshold:.1e}):    max growth rate = {spectrum.evals_good[-1]}")
    eps = 1e-7
    logger.info(f"good fastest oscillating modes: {spectrum.evals_good[np.argmax(np.abs(spectrum.evals_good.imag))]}")
    col = np.where(np.abs(evals_good.imag) > eps, 'g', np.where(evals_good.real > 0, 'r','k'))
    spec_ax.scatter(evals_good.real, evals_good.imag, marker='o', c=col, label=f'good modes ($\delta_t$ = {drift_threshold:.1e})',s=100)#, alpha=0.5, s=25)
    col = np.where(np.abs(evals_good.imag) > eps, 'g', np.where(evals_good.real > 0, 'r','k'))

    if annotate:
        for n,ev in enumerate(evals_good):
            logger.info(f"ok ev = {ev}, index = {indx_ok[n]}")
            spec_ax.annotate(indx_ok[n], (ev.real, ev.imag), fontsize=8, ha='left',va='top')

    spec_ax.set_xlabel(r"Growth Rate")
    spec_ax.set_ylabel(r"Frequency")
    spec_ax.set_xlim(-1,0.1)
    spec_ax.set_ylim(-0.3,0.3)
    spec_filename = f'{spectrum.lo_res.case_name}/{fig_filename}.{plot_type}'
    logger.info(f"saving file to {spec_filename}")
    fig.tight_layout()
    fig.savefig(spec_filename, dpi=300)
    spec_ax.set_xlim(-0.2,0.5)
    spec_filename = f'{spectrum.lo_res.case_name}/{fig_filename}_zoom.{plot_type}'
    logger.info(f"saving zoomed file to {spec_filename}")
    fig.tight_layout()
    fig.savefig(spec_filename, dpi=300)

    if emode is not None:
        spectrum.lo_res.plot_eigenmode(emode, plot_type=plot_type, normalization=normalization)
    else:
        for i in [-1, -2, -3, -4, -5]:
            emode = indx[i]
            spectrum.lo_res.plot_eigenmode(emode, plot_type=plot_type, normalization=normalization)<|MERGE_RESOLUTION|>--- conflicted
+++ resolved
@@ -112,13 +112,7 @@
     if args['--tau']:
         tau_in = float(args['--tau'])
     # build solvers
-<<<<<<< HEAD
-    
     spectrum = RainySpectrum(nz, Rayleigh, tau, kx, γ, α, β, lower_q0, k, Legendre=Legendre, erf=erf, bc_type=bc_type, nondim=nondim, dealias=dealias,Lz=1, use_heaviside=use_heaviside, restart=restart, rejection_method=rejection_method, dynamic_gamma_factor = dynamic_gamma)
-=======
-
-    spectrum = RainySpectrum(nz, Rayleigh, tau, kx, γ, α, β, lower_q0, k, Legendre=Legendre, erf=erf, bc_type=bc_type, nondim=nondim, dealias=dealias,Lz=1, use_heaviside=use_heaviside, restart=restart, rejection_method=rejection_method)
->>>>>>> 57f5c07a
     spectrum.solve(dense=dense, N_evals=N_evals, target=target)
 
     evals_good = spectrum.evals_good
