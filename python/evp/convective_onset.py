"""
Dedalus script for determining instability of static drizzle solutions to the Rainy-Benard system of equations.  This script computes curves of growth at discrete kx, scanning a variety of Rayleigh numbers.

Read more about these equations in:

Vallis, Parker & Tobias, 2019, JFM,
``A simple system for moist convection: the Rainy–Bénard model''

This script solves EVPs for an existing atmospheres, solved for by scripts in the nlbvp section.

Usage:
    convective_onset.py [options]

Options:
                      Properties of analytic atmosphere, if used
    --alpha=<alpha>   alpha value [default: 3]
    --beta=<beta>     beta value  [default: 1.1]
    --gamma=<gamma>   gamma value [default: 0.19]
    --q0=<q0>         basal q value [default: 0.6]

    --tau=<tau>       If set, override value of tau
    --k=<k>           If set, override value of k

    --nondim=<n>      Non-Nondimensionalization [default: buoyancy]

    --min_Ra=<minR>   Minimum Rayleigh number to sample [default: 1e4]
    --max_Ra=<maxR>   Maximum Rayleigh number to sample [default: 1e5]
    --num_Ra=<nRa>    How many Rayleigh numbers to sample [default: 5]

    --min_kx=<mnkx>   Min kx [default: 0.1]
    --max_kx=<mxkx>   Max kx [default: 33]
    --num_kx=<nkx>    How many kxs to sample [default: 50]

    --top-stress-free     Stress-free upper boundary
    --stress-free         Stress-free both boundaries

    --nz=<nz>         Number of coeffs to use in eigenvalue search; if not set, uses resolution of background
    --target=<targ>   Target value for sparse eigenvalue search [default: 0]
    --eigs=<eigs>     Target number of eigenvalues to search for [default: 20]

    --erf             Use an erf rather than a tanh for the phase transition
    --Legendre        Use Legendre polynomials

    --relaxation_method=<re>     Method for relaxing the analytic atmosphere

    --dense           Solve densely for all eigenvalues (slow)

    --tol_crit_Ra=<tol>    Tolerance on frequency for critical growth [default: 1e-5]

    --verbose         Show plots on screen
"""
import logging
logger = logging.getLogger(__name__)
for system in ['h5py._conv', 'matplotlib', 'PIL']:
    logging.getLogger(system).setLevel(logging.WARNING)

import os
import numpy as np
import dedalus.public as de
import h5py

from rainy_evp import RainyBenardEVP, mode_reject
from etools import Eigenproblem

import matplotlib.pyplot as plt

from docopt import docopt
args = docopt(__doc__)

Legendre = args['--Legendre']
erf = args['--erf']
nondim = args['--nondim']
if args['--relaxation_method']:
    relaxation_method = args['--relaxation_method']
else:
    relaxation_method = 'none'

N_evals = int(float(args['--eigs']))
target = float(args['--target'])

min_kx = float(args['--min_kx'])
max_kx = float(args['--max_kx'])
nkx = int(float(args['--num_kx']))

if args['--stress-free']:
    bc_type = 'stress-free'
elif args['--top-stress-free']:
    bc_type = 'top-stress-free'
else:
    bc_type = None # default no-slip


dealias = 3/2
dtype = np.complex128

Prandtlm = 1
Prandtl = 1

Lz = 1
coords = de.CartesianCoordinates('x', 'y', 'z')
dist = de.Distributor(coords, dtype=dtype)
dealias = 2

α = float(args['--alpha'])
β = float(args['--beta'])
γ = float(args['--gamma'])
k = float(args['--k'])
q0 = float(args['--q0'])
tau = float(args['--tau'])

nz = int(float(args['--nz']))

logger.info('α={:}, β={:}, γ={:}, tau={:}, k={:}'.format(α,β,γ,tau, k))

<<<<<<< HEAD
def plot_eigenfunctions(evp, index, Rayleigh, kx):
    evp.solver.set_state(index,0)
    u = evp.fields['u']
    b = evp.fields['b']
    q = evp.fields['q']
    σ = evp.solver.eigenvalues[index]
    z = evp.zb.local_grid(1)[0,:]
    nz = z.shape[-1]
    i_max = np.argmax(np.abs(b['g'][0,:]))
    phase_correction = b['g'][0,i_max]
    u['g'][:] /= phase_correction
    b['g'] /= phase_correction
    q['g'] /= phase_correction
    fig, ax = plt.subplots(figsize=[6,6/1.6])
    for Q in [u, q, b]:
        if Q.tensorsig:
            for i in range(2):
                p = ax.plot(Q['g'][i][0,:].real, z, label=Q.name+r'$_'+'{:s}'.format(coords.names[i])+r'$')
                ax.plot(Q['g'][i][0,:].imag, z, linestyle='dashed', color=p[0].get_color())
        else:
            p = ax.plot(Q['g'][0,:].real, z, label=Q)
            ax.plot(Q['g'][0,:].imag, z, linestyle='dashed', color=p[0].get_color())
    ax.set_title(r'$\omega_R = ${:.3g}'.format(σ.real)+ r' $\omega_I = ${:.3g}'.format(σ.imag)+' at kx = {:.3g} and Ra = {:.3g}'.format(kx, Rayleigh))
    ax.legend()
    fig_filename = 'eigenfunctions_{:}_Ra{:.2g}_kx{:.2g}_nz{:d}'.format(nondim, Rayleigh, kx, nz)
    fig.savefig(evp.case_name+'/'+fig_filename+'.png', dpi=300)
    logger.info("eigenfunctions plotted in {:s}".format(evp.case_name+'/'+fig_filename+'.png'))

=======
>>>>>>> 24632525
# fix Ra, find omega
def compute_growth_rate(kx, Ra, target=0, plot_fastest_mode=False):
    lo_res = RainyBenardEVP(nz, Ra, tau, kx, γ, α, β, q0, k, relaxation_method=relaxation_method, Legendre=Legendre, erf=erf, bc_type=bc_type, nondim=nondim, dealias=dealias,Lz=1)
    hi_res = RainyBenardEVP(int(3*nz/2), Ra, tau, kx, γ, α, β, q0, k, relaxation_method=relaxation_method, Legendre=Legendre, erf=erf, bc_type=bc_type, nondim=nondim, dealias=dealias,Lz=1)
    for solver in [lo_res, hi_res]:
        if args['--dense']:
            solver.solve(dense=True)
        else:
            solver.solve(dense=False, N_evals=N_evals, target=target)
    evals_good, indx, ep = mode_reject(lo_res, hi_res, plot_drift_ratios=False)

    i_evals = np.argsort(evals_good.real)
    evals = evals_good[i_evals]
    peak_eval = evals[-1]
    # choose convention: return the positive complex mode of the pair
    if peak_eval.imag < 0:
        peak_eval = np.conj(peak_eval)

    if plot_fastest_mode:
        lo_res.plot_eigenmode(indx[-1])
    return peak_eval


def peak_growth_rate(*args):
    rate = compute_growth_rate(*args)
    # flip sign so minimize finds maximum
    return -1*rate.real

growth_rates = {}
Ras = np.geomspace(float(args['--min_Ra']),float(args['--max_Ra']),num=int(float(args['--num_Ra'])))
kxs = np.geomspace(min_kx, max_kx, num=nkx)
print(Ras)
for Ra in Ras:
    σ = []
    # reset to base target for each Ra loop
    target = float(args['--target'])
    kx = kxs[0]
    lo_res = RainyBenardEVP(nz, Ra, tau, kx, γ, α, β, q0, k, relaxation_method=relaxation_method, Legendre=Legendre, erf=erf, bc_type=bc_type, nondim=nondim, dealias=dealias,Lz=1)
    lo_res.plot_background()
    hi_res = RainyBenardEVP(int(3*nz/2), Ra, tau, kx, γ, α, β, q0, k, relaxation_method=relaxation_method, Legendre=Legendre, erf=erf, bc_type=bc_type, nondim=nondim, dealias=dealias,Lz=1)
    hi_res.plot_background()
    for system in ['rainy_evp']:
         logging.getLogger(system).setLevel(logging.WARNING)

    for kx in kxs:
        σ_i = compute_growth_rate(kx, Ra, target=target)
        σ.append(σ_i)
        logger.info('Ra = {:.2g}, kx = {:.2g}, σ = {:.2g}'.format(Ra, kx, σ_i))
        if σ_i.imag > 0:
            # update target if on growing branch
            target = σ_i.imag
    σ = np.array(σ)
    growth_rates[Ra] = {'σ':σ, 'max σ.real':σ[np.argmax(σ.real)]}

fig, ax = plt.subplots(figsize=[6,6/1.6])

if nondim == 'diffusion':
    ax2 = ax.twinx()
    ax.set_ylim(-15, 25)
    ax2.set_ylim(1e-1, 1e3)
    ax2.set_yscale('log')
    ax.set_ylabel(r'$\omega_R$ (solid)')
    ax2.set_ylabel(r'$\omega_I$ (dashed)')
elif nondim == 'buoyancy':
    ax2 = ax
    ax.set_ylim(-0.5, 0.5)
    ax.set_ylabel(r'$\omega_R$ (solid), $\omega_I$ (dashed)')

for Ra in growth_rates:
    σ = growth_rates[Ra]['σ']
    p = ax.plot(kxs, σ.real, label='Ra = {:.2g}'.format(Ra))
    ax2.plot(kxs, σ.imag, linestyle='dashed', color=p[0].get_color())
ax.set_xscale('log')

fig_filename = 'growth_curves_{:}_nz{:d}'.format(nondim, nz)
if args['--stress-free']:
    fig_filename += '_SF'
if args['--top-stress-free']:
    fig_filename += '_TSF'
if args['--dense']:
    fig_filename += '_dense'
ax.legend()
ax.axhline(y=0, linestyle='dashed', color='xkcd:grey', alpha=0.5)
ax.set_title(r'$\gamma$ = {:}, $\beta$ = {:}, $\tau$ = {:}'.format(γ,β,tau))
ax.set_xlabel('$k_x$')
ax.set_title('{:} timescales'.format(nondim))
fig.savefig(lo_res.case_name+'/'+fig_filename+'.png', dpi=300)

for system in ['rainy_evp']:
     logging.getLogger(system).setLevel(logging.WARNING)

import scipy.optimize as sciop
bounds = sciop.Bounds(lb=np.min(kxs), ub=np.max(kxs))
def find_continous_peak(Ra, kx, plot_fastest_mode=False):
    result = sciop.minimize(peak_growth_rate, kx, args=(Ra), bounds=bounds, method='Nelder-Mead', tol=1e-5)
    # obtain full complex rate
    σ = compute_growth_rate(result.x[0], Ra, plot_fastest_mode=plot_fastest_mode)
    return result.x[0], σ

# find Ra bracket
σ_re = -np.inf
lower_Ra = None
upper_Ra = None
for Ra in growth_rates:
    σ_re = growth_rates[Ra]['max σ.real']
    if σ_re < 0:
        lower_Ra = Ra
    else:
        upper_Ra = Ra
        break
if not lower_Ra or not upper_Ra:
    raise ValueError("Sampled Rayleigh numbers do not bound instability (lower: {:}, upper: {:})".format(lower_Ra, upper_Ra))

# find peak growth rates of bracket
peaks = {}
for Ra in [lower_Ra, upper_Ra]:
    σ = growth_rates[Ra]['σ']
    peak_i = np.argmax(σ.real)
    kx0 = kxs[peak_i] # initial guess
    logger.info("{:}, {:}".format(Ra, kx0))
    kx, σ = find_continous_peak(Ra, kx0)
    peaks[Ra] = {'σ':σ, 'k':kx}

# conduct a bracketing search with interpolation to find critical Ra
σ = np.inf
tol = float(args['--tol_crit_Ra'])
iter = 0
max_iter = 15
while np.abs(σ.real) > tol and iter < max_iter:
    σs = np.array([peaks[lower_Ra]['σ'], peaks[upper_Ra]['σ']])
    ks = np.array([peaks[lower_Ra]['k'], peaks[upper_Ra]['k']])
    ln_Ras = np.log(np.array([lower_Ra, upper_Ra]))
    # do this in log Ra
    ln_crit_Ra = np.interp(0, σs.real, ln_Ras)
    crit_k = np.interp(ln_crit_Ra, ln_Ras, ks)
    crit_σ = np.interp(ln_crit_Ra, ln_Ras, σs)
    crit_Ra = np.exp(ln_crit_Ra)

    logger.info('Critical point, based on interpolation:')
    logger.info('Ra = {:.3g}, k = {:}'.format(crit_Ra, crit_k))

    kx, σ = find_continous_peak(crit_Ra, crit_k, plot_fastest_mode=True)
    logger.info('σ = {:.2g}, {:.2g}i (calculated) at k = {:}'.format(σ.real, σ.imag, kx))

    if σ.real > 0:
        upper_Ra = crit_Ra
    else:
        lower_Ra = crit_Ra
    if not crit_Ra in peaks:
        peaks[crit_Ra] = {'σ':σ, 'k':kx}
    crit_k = kx
    iter+=1

logger.info("critical Ra found after {:d} iterations".format(iter))

for Ra in peaks:
    ax.scatter(peaks[Ra]['k'], peaks[Ra]['σ'].real, color='xkcd:grey', marker='x', alpha=0.5)

ax.scatter(crit_k, σ.real, color='xkcd:pink', marker='o', alpha=0.5)

fig_filename = 'growth_curves_peaks_{:}_nz{:d}'.format(nondim, nz)
if args['--stress-free']:
    fig_filename += '_SF'
if args['--top-stress-free']:
    fig_filename += '_TSF'
if args['--dense']:
    fig_filename += '_dense'
fig.savefig(lo_res.case_name+'/'+fig_filename+'.png', dpi=300)
logger.info("peaks plotted in {:}".format(lo_res.case_name+'/'+fig_filename+'.png'))

f_curves = lo_res.case_name+'/critical_curves_nz_{:d}.h5'.format(nz)
with h5py.File(f_curves,'w') as f:
    f['α'] = α
    f['β'] = β
    f['γ'] = γ
    f['q0'] = q0
    f['tau'] = tau
    f['k_q'] = k
    f['nz'] = nz
    # critical value
    f['crit/Ra'] = crit_Ra
    f['crit/k'] = crit_k
    f['crit/σ'] = peaks[crit_Ra]['σ']
    f['crit/iter'] = iter
    f['crit/max_iter'] = max_iter
    f['crit/tol'] = tol
    for i, Ra in enumerate(peaks):
        f[f'peaks/{i:d}/Ra'] = Ra
        f[f'peaks/{i:d}/k'] = peaks[Ra]['k']
        f[f'peaks/{i:d}/σ'] = peaks[Ra]['σ']
    for Ra in growth_rates:
        f[f'curves/{Ra:.4e}/Ra'] = Ra
        f[f'curves/{Ra:.4e}/k'] = kxs
        f[f'curves/{Ra:.4e}/σ'] = growth_rates[Ra]['σ']
    f.close()
logger.info("Critical curves written out to: {:}".format(f_curves))<|MERGE_RESOLUTION|>--- conflicted
+++ resolved
@@ -112,7 +112,6 @@
 
 logger.info('α={:}, β={:}, γ={:}, tau={:}, k={:}'.format(α,β,γ,tau, k))
 
-<<<<<<< HEAD
 def plot_eigenfunctions(evp, index, Rayleigh, kx):
     evp.solver.set_state(index,0)
     u = evp.fields['u']
@@ -141,8 +140,6 @@
     fig.savefig(evp.case_name+'/'+fig_filename+'.png', dpi=300)
     logger.info("eigenfunctions plotted in {:s}".format(evp.case_name+'/'+fig_filename+'.png'))
 
-=======
->>>>>>> 24632525
 # fix Ra, find omega
 def compute_growth_rate(kx, Ra, target=0, plot_fastest_mode=False):
     lo_res = RainyBenardEVP(nz, Ra, tau, kx, γ, α, β, q0, k, relaxation_method=relaxation_method, Legendre=Legendre, erf=erf, bc_type=bc_type, nondim=nondim, dealias=dealias,Lz=1)
@@ -162,7 +159,7 @@
         peak_eval = np.conj(peak_eval)
 
     if plot_fastest_mode:
-        lo_res.plot_eigenmode(indx[-1])
+        lo_res.plot_eigenfunctions(indx[-1])
     return peak_eval
 
 
